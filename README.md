# pyannote-database

This package provides a common interface to multimedia databases and associated
experimental protocol.

<!-- @import "[TOC]" {cmd="toc" depthFrom=2 depthTo=3 orderedList=false} -->
<!-- code_chunk_output -->

* [Installation](#installation)
* [Databases & tasks](#databases-tasks)
* [Protocols](#protocols)
	* [Speaker diarization](#speaker-diarization)
	* [Collections](#collections)
	* [Speaker spotting](#speaker-spotting)
* [Custom protocols](#custom-protocols)
	* [Generic speaker diarization protocols](#generic-speaker-diarization-protocols)
	* [pyannote.database plugins](#pyannotedatabase-plugins)
	* [Meta protocols](#meta-protocols)
* [Preprocessors](#preprocessors)

<!-- /code_chunk_output -->


## Installation

```bash
$ pip install pyannote.database
```

You can install database plugins separately, for instance, the ETAPE database plugin can be installed like that:

```bash
$ pip install pyannote.db.etape
```

A bunch of `pyannote.database` plugins are already available (search for `pyannote.db` on [pypi](https://pypi.python.org/pypi?%3Aaction=search&term=pyannote.db&submit=search))

However, you might want to add (and contribute) one for your favorite databases. See [Custom protocols](#custom-protocols) for details.

## Databases & tasks

Installed databases can be discovered using `get_databases`:

```python
>>> from pyannote.database import get_databases
>>> get_databases()
['Etape']
```

Any installed database can then be imported using one of the following:

```python
# programmatically using "get_database"
>>> from pyannote.database import get_database
>>> database = get_database('Etape')
```

```python
# directly using "import"
>>> from pyannote.database import Etape
>>> database = Etape()
```

Databases usually provide high level description when printed.

```
>>> print(database)
ETAPE corpus

Reference
---------
"The ETAPE corpus for the evaluation of speech-based TV content processing in the French language"
Guillaume Gravier, Gilles Adda, Niklas Paulson, Matthieu Carré, Aude Giraudel, Olivier Galibert.
Eighth International Conference on Language Resources and Evaluation, 2012.

Citation
--------
@inproceedings{ETAPE,
  title = {{The ETAPE Corpus for the Evaluation of Speech-based TV Content Processing in the French Language}},
  author = {Gravier, Guillaume and Adda, Gilles and Paulson, Niklas and Carr{'e}, Matthieu and Giraudel, Aude and Galibert, Olivier},
  booktitle = {{LREC - Eighth international conference on Language Resources and Evaluation}},
  address = {Turkey},
  year = {2012},
}

Website
-------
http://www.afcp-parole.org/etape-en.html
```

You can also use `help` to get the list of available methods.

```
>>> help(database)
```

Some databases (especially multimodal ones) may be used for several tasks.
One can get a list of tasks using `get_tasks` method:

```python
>>> database.get_tasks()
['SpeakerDiarization']
```

One can also get the overall list of tasks, as well as the list of databases
that implement at least one protocol for a specific task.

```python
>>> from pyannote.database import get_tasks
>>> get_tasks()
['SpeakerDiarization']
>>> get_databases(task='SpeakerDiarization')
['Etape']
```

This might come handy in case you want to automatically benchmark a particular
approach on every database for a given task.

## Protocols
([↑up to table of contents](#table-of-contents))

Once you have settled with a task, a database may implement several experimental protocols for this task.
`get_protocols` can be used to get their list:

```python
>>> database.get_protocols('SpeakerDiarization')
['Full', 'Radio', 'TV']
```

In this example, three speaker diarization protocols are available: 
- one using the complete set of data;
- one using only TV data;
- one using only Radio data.

```python
>>> protocol = database.get_protocol('SpeakerDiarization', 'TV')
```

Protocols usually provide high level description when printed.

```python
>>> print(protocol)
Speaker diarization protocol using TV subset of ETAPE
```

You can also use `help` to get the list of available methods.

```python
>>> help(protocol)
```

A shortcut `get_protocol` function is available if you already know which database, task, and protocol you want to use:

```python
>>> from pyannote.database import get_protocol
>>> protocol = get_protocol('Etape.SpeakerDiarization.TV')
```

### Speaker diarization 
([↑up to table of contents](#table-of-contents))

Speaker diarization protocols implement three methods: `train`, `development` and `test` that provide an iterator over the corresponding subset.

Those methods yield dictionaries (one per file/item) that can be used in the following way:

```python
>>> from pyannote.database import get_annotated
>>> for current_file in protocol.train():
...
...     # get the reference annotation (who speaks when)
...     # as a pyannote.core.Annotation instance
...     reference = current_file['annotation']
...
...     # sometimes, only partial annotations are available
...     # get the annotated region as a pyannote.core.Timeline instance
...     annotated = get_annotated(current_file)
```

### Collections 

Collections protocols simply provide list of files:

```python
>>> protocol = get_protocol('...')
>>> for current_file in protocol.files():
...     pass
```

### Speaker spotting 

TODO


## Custom protocols
([↑up to table of contents](#table-of-contents))


### Generic speaker diarization protocols
([↑up to table of contents](#table-of-contents))

<<<<<<< HEAD
`pyannote.database` supports speaker diarization protocols out-of-the-box through the provision of RTTM or MDTM (and UEM) annotation files. It relies on the `~/.pyannote/custom.yml` with the following format:

```yaml
# ~/.pyannote/custom.yml
DatabaseName:
  SpeakerDiarization
    ProtocolName:
      train:
          annotation: path/to/annotation/train/file.rttm
          annotated: path/to/annotated/train/file.uem
          uris: path/to/list_of_uris/train/file.lst
      development:
          annotation: path/to/annotation/dev/
      test:
          annotated: path/to/annotated/test/file.uem
          uris: path/to/list_of_uris/test/file.lst
=======
`pyannote.database` supports speaker diarization protocols out-of-the-box through the provision of RTTM (and UEM) annotation files. It relies on the `~/.pyannote/database.yml` with the following format:

```yaml
# ~/.pyannote/database.yml
Protocols:
  DatabaseName:
    SpeakerDiarization
      ProtocolName:
        train:
            annotation: path/to/annotation/train/file.rttm
            annotated: path/to/annotated/train/file.uem
            uris: path/to/list_of_uris/train/file.lst
        development:
            annotation: path/to/annotation/dev/file.rttm
        test:
            annotated: path/to/annotated/test/file.uem
            uris: path/to/list_of_uris/test/file.lst
>>>>>>> ef73e7ce
```

This configuration file would automagically make 
`DatabaseName.SpeakerDiarization.ProtocolName` protocol available:

```python
from pyannote.database import get_protocol
protocol = get_protocol('DatabaseName.SpeakerDiarization.ProtocolName')
```

All of `uris`, `annotated` and `annotation` are optional but at least one of 
them must be provided
- `uris` links to a text file containing one line per (train/dev/test) file;
<<<<<<< HEAD
- `annotation` links to an annotation file in RTTM (or MDTM) format, or it can be a path to a directory containing several of such annotation files (either RTTMs or MDTMs);
- `annotated` links to an evaluation map file in UEM format
=======
- `annotated` links to an evaluation map file in UEM format;
- `annotation` links to an annotation file in RTTM format.
>>>>>>> ef73e7ce

Though they are optional, some tasks are not possible without some of these files. 
For instance, it would not be possible to train a speech activity detection model with [`pyannote-audio`](https://github.com/pyannote/pyannote-audio) if the `annotation` file is not provided.

When two or more are provided and disagree on the list of files, `uris` will 
be prefered over `annotated`, which will be prefered over `annotation`.

### pyannote.database plugins

More more complex protocols (or if you want to allow other researchers to use your protocols easily), you can create (and share) your own `pyannote.database` plugin.

See [`http://github.com/pyannote/pyannote-db-template`](http://github.com/pyannote/pyannote-db-template).

### Meta protocols
([↑up to table of contents](#table-of-contents))

`pyannote.database` provides a way to combine several protocols (possibly
from different databases) into one.

This is achieved by defining those "meta-protocols" into `~/.pyannote/database.yml`.

```yaml
# ~/.pyannote/database.yml
Protocols:
  X:
    SpeakerDiarization:
      ExtendedEtape:
        train:
          Etape.SpeakerDiarization.TV: [train]
          REPERE.SpeakerDiarization.Phase1: [train, development]
          REPERE.SpeakerDiarization.Phase2: [train, development]
        development:
          Etape.SpeakerDiarization.TV: [development]
        test:
          Etape.SpeakerDiarization.TV: [test]

```

This defines a new speaker diarization protocol called `ExtendedEtape` that is
very similar to the existing `Etape.SpeakerDiarization.TV` protocol except its
training set is augmented with (training and development) data from the
`REPERE` corpus. Obviously, both `ETAPE` and `REPERE` packages need to be
installed first (custom speaker diarization protocols are also supported):

```bash
$ pip install pyannote.db.etape
$ pip install pyannote.db.repere
```

Then, this new "meta-protocol" can be used like any other protocol of the
(fake) `X` database:

```python
>>> from pyannote.database import get_protocol
>>> protocol = get_protocol('X.SpeakerDiarization.ExtendedEtape')
>>> for current_file in protocol.train():
...     pass
```

## Preprocessors
([↑up to table of contents](#table-of-contents))

You may have noticed that the path to the audio file is not provided.
This is because those files are not provided by the `pyannote.database` packages. You have to acquire them, copy them on your hard drive, and tell `pyannote.database` where to find them.

To do that, create a file `database.yml` that describes how your system is setup:

```bash
$ cat database.yml
Databases:
  Etape: /path/where/your/stored/Etape/database/{uri}.wav
```

`{uri}` is a placeholder telling `pyannote.database` to replace it by `item[uri]` before looking for the current file.


```python
>>> from pyannote.database.util import FileFinder
>>> preprocessors = {'audio': FileFinder(config_yml='database.yml')}
>>> protocol = get_protocol('Etape.SpeakerDiarization.TV', preprocessors=preprocessors)
>>> for item in protocol.train():
...     # now, `item` contains a `wav` key providing the path to the wav file
...     wav = item['audio']
```

`config_yml` parameters defaults to the content of `PYANNOTE_DATABASE_CONFIG` environment variable when defined and to `~/.pyannote/database.yml` otherwise, so you can conveniently use this file to provide information about all the available databases, once and for all:

```bash
$ cat ~/.pyannote/database.yml
Databases:
  Etape: /path/where/you/stored/Etape/database/{uri}.wav
  REPERE:
    - /path/where/you/store/REPERE/database/phase1/{uri}.wav
    - /path/where/you/store/REPERE/database/phase2/{uri}.wav
```

```python
>>> preprocessors = {'audio': FileFinder()}
```

More generally, preprocessors can be used to augment/modify the yielded dictionaries on the fly:

```python
>>> # function that takes a protocol item as input and returns whatever you want/need
>>> def my_preprocessor_func(item):
...     return len(item['uri'])
>>> preprocessors = {'uri_length': my_preprocessor_func}
>>> protocol = get_protocol('Etape.SpeakerDiarization.TV', preprocessors=preprocessors)
>>> for item in protocol.train():
...     # a new key 'uri_length' has been added to the current dictionary
...     assert item['uri_length'] == len(item['uri'])
```<|MERGE_RESOLUTION|>--- conflicted
+++ resolved
@@ -198,24 +198,6 @@
 ### Generic speaker diarization protocols
 ([↑up to table of contents](#table-of-contents))
 
-<<<<<<< HEAD
-`pyannote.database` supports speaker diarization protocols out-of-the-box through the provision of RTTM or MDTM (and UEM) annotation files. It relies on the `~/.pyannote/custom.yml` with the following format:
-
-```yaml
-# ~/.pyannote/custom.yml
-DatabaseName:
-  SpeakerDiarization
-    ProtocolName:
-      train:
-          annotation: path/to/annotation/train/file.rttm
-          annotated: path/to/annotated/train/file.uem
-          uris: path/to/list_of_uris/train/file.lst
-      development:
-          annotation: path/to/annotation/dev/
-      test:
-          annotated: path/to/annotated/test/file.uem
-          uris: path/to/list_of_uris/test/file.lst
-=======
 `pyannote.database` supports speaker diarization protocols out-of-the-box through the provision of RTTM (and UEM) annotation files. It relies on the `~/.pyannote/database.yml` with the following format:
 
 ```yaml
@@ -233,7 +215,6 @@
         test:
             annotated: path/to/annotated/test/file.uem
             uris: path/to/list_of_uris/test/file.lst
->>>>>>> ef73e7ce
 ```
 
 This configuration file would automagically make 
@@ -247,13 +228,8 @@
 All of `uris`, `annotated` and `annotation` are optional but at least one of 
 them must be provided
 - `uris` links to a text file containing one line per (train/dev/test) file;
-<<<<<<< HEAD
-- `annotation` links to an annotation file in RTTM (or MDTM) format, or it can be a path to a directory containing several of such annotation files (either RTTMs or MDTMs);
-- `annotated` links to an evaluation map file in UEM format
-=======
 - `annotated` links to an evaluation map file in UEM format;
 - `annotation` links to an annotation file in RTTM format.
->>>>>>> ef73e7ce
 
 Though they are optional, some tasks are not possible without some of these files. 
 For instance, it would not be possible to train a speech activity detection model with [`pyannote-audio`](https://github.com/pyannote/pyannote-audio) if the `annotation` file is not provided.
